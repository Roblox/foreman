--- conflicted
+++ resolved
@@ -2,11 +2,8 @@
 
 ## Unreleased
 
-<<<<<<< HEAD
 - Support `macos-aarch64` as an artifact name for Apple Silicon (arm64) binaries ([#60](https://github.com/Roblox/foreman/pull/60))
-=======
 - Take into account architecture when downloading binaries for linux ([#59](https://github.com/Roblox/foreman/pull/59))
->>>>>>> 0d7ec344
 
 ## 1.0.4 (2022-05-13)
 
