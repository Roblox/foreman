<<<<<<< HEAD
use std::{
    collections::HashMap,
    env, fmt,
    ops::{Deref, DerefMut},
};
=======
use std::{collections::BTreeMap, env, fmt};
>>>>>>> b8db178b

use semver::VersionReq;
use serde::{
    de::{self, MapAccess, Visitor},
    Deserialize, Serialize,
};

use crate::{
    ci_string::CiString, error::ForemanError, fs, paths::ForemanPaths, tool_provider::Provider,
};

#[derive(Debug, Clone, PartialEq, Serialize, Deserialize)]
#[serde(untagged)]
pub enum ToolSpec {
    Github {
        // alias to `source` for backward compatibility
        #[serde(alias = "source")]
        github: String,
        version: VersionReq,
    },
    Gitlab {
        gitlab: String,
        version: VersionReq,
    },
}

impl ToolSpec {
    pub fn cache_key(&self) -> CiString {
        match self {
            ToolSpec::Github { github, .. } => CiString(github.clone()),
            ToolSpec::Gitlab { gitlab, .. } => CiString(format!("gitlab@{}", gitlab)),
        }
    }

    pub fn source(&self) -> &str {
        match self {
            ToolSpec::Github { github: source, .. } | ToolSpec::Gitlab { gitlab: source, .. } => {
                source
            }
        }
    }

    pub fn version(&self) -> &VersionReq {
        match self {
            ToolSpec::Github { version, .. } | ToolSpec::Gitlab { version, .. } => version,
        }
    }

    pub fn provider(&self) -> Provider {
        match self {
            ToolSpec::Github { .. } => Provider::Github,
            ToolSpec::Gitlab { .. } => Provider::Gitlab,
        }
    }
}

impl fmt::Display for ToolSpec {
    fn fmt(&self, f: &mut fmt::Formatter<'_>) -> fmt::Result {
        write!(
            f,
            "{}.com/{}@{}",
            match self {
                ToolSpec::Github { .. } => "github",
                ToolSpec::Gitlab { .. } => "gitlab",
            },
            self.source(),
            self.version(),
        )
    }
}

#[derive(Debug, Serialize)]
pub struct ConfigFileTools(HashMap<String, ToolSpec>);

impl ConfigFileTools {
    pub fn new() -> ConfigFileTools {
        Self(HashMap::new())
    }
}

impl Deref for ConfigFileTools {
    type Target = HashMap<String, ToolSpec>;

    fn deref(&self) -> &Self::Target {
        &self.0
    }
}

impl DerefMut for ConfigFileTools {
    fn deref_mut(&mut self) -> &mut Self::Target {
        &mut self.0
    }
}

#[derive(Debug, Serialize, Deserialize)]
pub struct ConfigFile {
<<<<<<< HEAD
    pub tools: ConfigFileTools,
=======
    pub tools: BTreeMap<String, ToolSpec>,
>>>>>>> b8db178b
}

impl ConfigFile {
    pub fn new() -> Self {
        Self {
<<<<<<< HEAD
            tools: ConfigFileTools::new(),
=======
            tools: BTreeMap::new(),
>>>>>>> b8db178b
        }
    }

    fn fill_from(&mut self, other: ConfigFile) {
        for (tool_name, tool_source) in other.tools.0 {
            self.tools.entry(tool_name).or_insert(tool_source);
        }
    }

    pub fn aggregate(paths: &ForemanPaths) -> Result<ConfigFile, ForemanError> {
        let mut config = ConfigFile::new();

        let base_dir = env::current_dir().map_err(|err| {
            ForemanError::io_error_with_context(
                err,
                "unable to obtain the current working directory",
            )
        })?;
        let mut current_dir = base_dir.as_path();

        loop {
            let config_path = current_dir.join("foreman.toml");

            if let Some(contents) = fs::try_read(&config_path)? {
                let config_source = toml::from_slice(&contents)
                    .map_err(|err| ForemanError::config_parsing(&config_path, err.to_string()))?;
                log::debug!(
                    "aggregating content from config file at {}",
                    config_path.display()
                );
                config.fill_from(config_source);
            }

            if let Some(parent) = current_dir.parent() {
                current_dir = parent;
            } else {
                break;
            }
        }

        let home_config_path = paths.user_config();
        if let Some(contents) = fs::try_read(&home_config_path)? {
            let config_source = toml::from_slice(&contents)
                .map_err(|err| ForemanError::config_parsing(&home_config_path, err.to_string()))?;
            log::debug!(
                "aggregating content from config file at {}",
                home_config_path.display()
            );
            config.fill_from(config_source);
        }

        Ok(config)
    }
}

impl fmt::Display for ConfigFile {
    fn fmt(&self, f: &mut fmt::Formatter<'_>) -> fmt::Result {
        writeln!(f, "Available Tools:")?;
        for (name, spec) in self.tools.iter() {
            writeln!(f, "\t {} => {}", name, spec)?;
        }
        Ok(())
    }
}

struct ConfigFileVisitor;

impl<'de> Visitor<'de> for ConfigFileVisitor {
    type Value = ConfigFileTools;

    fn expecting(&self, formatter: &mut fmt::Formatter) -> fmt::Result {
        formatter.write_str("a map with non-duplicate keys")
    }

    fn visit_map<A>(self, mut map: A) -> Result<Self::Value, A::Error>
    where
        A: MapAccess<'de>,
    {
        let mut tools = HashMap::new();

        while let Some((key, value)) = map.next_entry()? {
            if tools.contains_key(&key) {
                // item already existed inside the config
                // throw an error as this is unlikely to be the users intention
                return Err(de::Error::custom(format!(
                    "duplicate tool name `{key}` found"
                )));
            }

            tools.insert(key, value);
        }

        Ok(ConfigFileTools(tools))
    }
}

impl<'de> Deserialize<'de> for ConfigFileTools {
    fn deserialize<D>(deserializer: D) -> Result<Self, D::Error>
    where
        D: serde::Deserializer<'de>,
    {
        let tools = deserializer.deserialize_map(ConfigFileVisitor)?;

        Ok(tools)
    }
}

#[cfg(test)]
mod test {
    use super::*;

    fn new_github<S: Into<String>>(github: S, version: VersionReq) -> ToolSpec {
        ToolSpec::Github {
            github: github.into(),
            version,
        }
    }

    fn new_gitlab<S: Into<String>>(github: S, version: VersionReq) -> ToolSpec {
        ToolSpec::Gitlab {
            gitlab: github.into(),
            version,
        }
    }

    fn version(string: &str) -> VersionReq {
        VersionReq::parse(string).unwrap()
    }

    mod deserialization {
        use super::*;

        #[test]
        fn github_from_source_field() {
            let github: ToolSpec =
                toml::from_str(&[r#"source = "user/repo""#, r#"version = "0.1.0""#].join("\n"))
                    .unwrap();
            assert_eq!(github, new_github("user/repo", version("0.1.0")));
        }

        #[test]
        fn github_from_github_field() {
            let github: ToolSpec =
                toml::from_str(&[r#"github = "user/repo""#, r#"version = "0.1.0""#].join("\n"))
                    .unwrap();
            assert_eq!(github, new_github("user/repo", version("0.1.0")));
        }

        #[test]
        fn gitlab_from_gitlab_field() {
            let gitlab: ToolSpec =
                toml::from_str(&[r#"gitlab = "user/repo""#, r#"version = "0.1.0""#].join("\n"))
                    .unwrap();
            assert_eq!(gitlab, new_gitlab("user/repo", version("0.1.0")));
        }

        #[test]
        fn duplicate_tools() {
            let err = toml::from_str::<ConfigFileTools>(
                r#"tool = { github = "user/repo", version = "0.1.0" }
			tool = { github = "user2/repo2", version = "0.2.0" }"#,
            )
            .unwrap_err();

            assert_eq!(
                err.to_string(),
                "duplicate tool name `tool` found at line 1 column 1"
            );

            let err = toml::from_str::<ConfigFileTools>(
                r#"tool_a = { github = "user/a", version = "0.1.0" }
			tool_b = { github = "user/b", version = "0.2.0" }
			tool_a = { gitlab = "user/c", version = "0.3.0" }"#,
            )
            .unwrap_err();

            assert_eq!(
                err.to_string(),
                "duplicate tool name `tool_a` found at line 1 column 1"
            );

            let err = toml::from_str::<ConfigFileTools>(
                r#"tool_b = { github = "user/b", version = "0.1.0" }
			tool_a = { github = "user/a", version = "0.2.0" }
			tool_a = { gitlab = "user/c", version = "0.3.0" }"#,
            )
            .unwrap_err();

            assert_eq!(
                err.to_string(),
                "duplicate tool name `tool_a` found at line 1 column 1"
            );
        }
    }

    #[test]
    fn tool_cache_entry_is_backward_compatible() {
        let github = new_github("user/repo", version("7.0.0"));
        assert_eq!(github.cache_key(), "user/repo".into());
    }

    #[test]
    fn tool_cache_entry_is_different_for_github_and_gitlab_identical_projects() {
        let github = new_github("user/repo", version("7.0.0"));
        let gitlab = new_gitlab("user/repo", version("7.0.0"));
        assert_ne!(github.cache_key(), gitlab.cache_key());
    }
}<|MERGE_RESOLUTION|>--- conflicted
+++ resolved
@@ -1,12 +1,8 @@
-<<<<<<< HEAD
 use std::{
-    collections::HashMap,
+    collections::BTreeMap,
     env, fmt,
     ops::{Deref, DerefMut},
 };
-=======
-use std::{collections::BTreeMap, env, fmt};
->>>>>>> b8db178b
 
 use semver::VersionReq;
 use serde::{
@@ -79,16 +75,16 @@
 }
 
 #[derive(Debug, Serialize)]
-pub struct ConfigFileTools(HashMap<String, ToolSpec>);
+pub struct ConfigFileTools(BTreeMap<String, ToolSpec>);
 
 impl ConfigFileTools {
     pub fn new() -> ConfigFileTools {
-        Self(HashMap::new())
+        Self(BTreeMap::new())
     }
 }
 
 impl Deref for ConfigFileTools {
-    type Target = HashMap<String, ToolSpec>;
+    type Target = BTreeMap<String, ToolSpec>;
 
     fn deref(&self) -> &Self::Target {
         &self.0
@@ -103,21 +99,13 @@
 
 #[derive(Debug, Serialize, Deserialize)]
 pub struct ConfigFile {
-<<<<<<< HEAD
     pub tools: ConfigFileTools,
-=======
-    pub tools: BTreeMap<String, ToolSpec>,
->>>>>>> b8db178b
 }
 
 impl ConfigFile {
     pub fn new() -> Self {
         Self {
-<<<<<<< HEAD
             tools: ConfigFileTools::new(),
-=======
-            tools: BTreeMap::new(),
->>>>>>> b8db178b
         }
     }
 
@@ -196,7 +184,7 @@
     where
         A: MapAccess<'de>,
     {
-        let mut tools = HashMap::new();
+        let mut tools = BTreeMap::new();
 
         while let Some((key, value)) = map.next_entry()? {
             if tools.contains_key(&key) {
