use std::{
    env,
    fs::OpenOptions,
    io::{self, Write},
    path::{Path, PathBuf},
    process::Command,
};

pub fn add_to_path<P: AsRef<Path>>(path: P) -> io::Result<()> {
    // Ensure directory exists before canonicalizing
    std::fs::create_dir_all(&path)?;

    let canon = path.as_ref().canonicalize().map_err(|e| {
        io::Error::new(
            io::ErrorKind::Other,
            format!(
                "failed to canonicalize '{}': {}",
                path.as_ref().display(),
                e
            ),
        )
    })?;

    _add_to_path(&canon)
}

#[cfg(target_os = "windows")]
fn _add_to_path(dir: &Path) -> io::Result<()> {
    use dunce;
    use winreg::enums::{HKEY_CURRENT_USER, KEY_READ, KEY_WRITE, REG_EXPAND_SZ};
    use winreg::{RegKey, RegValue};

    let dir_str = dunce::canonicalize(dir)?;
    let dir_str = dir_str.display().to_string();

<<<<<<< HEAD
    // Open handle to the Env variable
=======
>>>>>>> 389547e3
    let hkcu = RegKey::predef(HKEY_CURRENT_USER);
    let environment = hkcu.open_subkey_with_flags("Environment", KEY_READ | KEY_WRITE)?;
    let reg_value: RegValue = match environment.get_raw_value("Path") {
        Ok(v) => v,
        Err(e) if e.kind() == io::ErrorKind::NotFound => RegValue {
<<<<<<< HEAD
            // Construct empty object if none exists
=======
>>>>>>> 389547e3
            bytes: vec![],
            vtype: REG_EXPAND_SZ,
        },
        Err(e) => return Err(e),
    };

<<<<<<< HEAD
    // Windows handles paths in UTF-16 so we must convert what we have to UTF-16 too.
=======
>>>>>>> 389547e3
    let utf16_bytes = reg_value.bytes.chunks_exact(2);
    let mut path_chars = Vec::new();
    for chunk in utf16_bytes {
        let code_point = u16::from_le_bytes([chunk[0], chunk[1]]);
        if code_point == 0 {
            break;
        }
        path_chars.push(code_point);
    }

    let mut current_path = String::from_utf16(&path_chars)
        .map_err(|_| io::Error::new(io::ErrorKind::InvalidData, "Non-UTF16 data"))?
<<<<<<< HEAD
        .trim_end_matches('\0') //Trim the null terminator
        .to_string();

    // Check if the path is already added in %PATH%
=======
        .trim_end_matches('\0')
        .to_string();

>>>>>>> 389547e3
    for path in env::split_paths(&current_path) {
        if let Ok(path) = dunce::canonicalize(path) {
            if path.display().to_string() == dir_str {
                return Ok(());
            }
        }
    }

<<<<<<< HEAD
    // paths in %PATH% are seperated using `;`. This ensures proper formatting
=======
>>>>>>> 389547e3
    if !current_path.is_empty() && !current_path.ends_with(';') {
        current_path.push(';');
    }
    current_path.push_str(&dir_str);
<<<<<<< HEAD
    

    //Replace the old object with the new one
=======
>>>>>>> 389547e3
    environment.set_raw_value(
        "Path",
        &RegValue {
            bytes: current_path
                .encode_utf16()
                .flat_map(|c| c.to_le_bytes())
                .collect(),
            vtype: REG_EXPAND_SZ,
        },
    )
}

#[cfg(unix)]
fn _add_to_path(dir: &Path) -> io::Result<()> {
    // For macOS also paths.d may be modified so I suggest looking more into it. Though it requires elevated permissions

    let shell = env::var("SHELL").unwrap_or_default();
    let mut rc = PathBuf::from(env::var("HOME").unwrap());
    if shell.contains("zsh") {
        rc.push(".zshrc");
    } else {
        // Prefer login file with fallback
        rc.push(".bash_profile");
    }
    let mut file = OpenOptions::new().create(true).append(true).open(&rc)?;
    writeln!(file, "export PATH=\"{}:$PATH\"", dir.display())?;
    Ok(())
}<|MERGE_RESOLUTION|>--- conflicted
+++ resolved
@@ -10,6 +10,16 @@
     // Ensure directory exists before canonicalizing
     std::fs::create_dir_all(&path)?;
 
+    let canon = path.as_ref().canonicalize().map_err(|e| {
+        io::Error::new(
+            io::ErrorKind::Other,
+            format!(
+                "failed to canonicalize '{}': {}",
+                path.as_ref().display(),
+                e
+            ),
+        )
+    })?;
     let canon = path.as_ref().canonicalize().map_err(|e| {
         io::Error::new(
             io::ErrorKind::Other,
@@ -33,29 +43,20 @@
     let dir_str = dunce::canonicalize(dir)?;
     let dir_str = dir_str.display().to_string();
 
-<<<<<<< HEAD
     // Open handle to the Env variable
-=======
->>>>>>> 389547e3
     let hkcu = RegKey::predef(HKEY_CURRENT_USER);
     let environment = hkcu.open_subkey_with_flags("Environment", KEY_READ | KEY_WRITE)?;
     let reg_value: RegValue = match environment.get_raw_value("Path") {
         Ok(v) => v,
         Err(e) if e.kind() == io::ErrorKind::NotFound => RegValue {
-<<<<<<< HEAD
             // Construct empty object if none exists
-=======
->>>>>>> 389547e3
             bytes: vec![],
             vtype: REG_EXPAND_SZ,
         },
         Err(e) => return Err(e),
     };
 
-<<<<<<< HEAD
     // Windows handles paths in UTF-16 so we must convert what we have to UTF-16 too.
-=======
->>>>>>> 389547e3
     let utf16_bytes = reg_value.bytes.chunks_exact(2);
     let mut path_chars = Vec::new();
     for chunk in utf16_bytes {
@@ -68,16 +69,10 @@
 
     let mut current_path = String::from_utf16(&path_chars)
         .map_err(|_| io::Error::new(io::ErrorKind::InvalidData, "Non-UTF16 data"))?
-<<<<<<< HEAD
         .trim_end_matches('\0') //Trim the null terminator
         .to_string();
 
     // Check if the path is already added in %PATH%
-=======
-        .trim_end_matches('\0')
-        .to_string();
-
->>>>>>> 389547e3
     for path in env::split_paths(&current_path) {
         if let Ok(path) = dunce::canonicalize(path) {
             if path.display().to_string() == dir_str {
@@ -86,20 +81,14 @@
         }
     }
 
-<<<<<<< HEAD
     // paths in %PATH% are seperated using `;`. This ensures proper formatting
-=======
->>>>>>> 389547e3
     if !current_path.is_empty() && !current_path.ends_with(';') {
         current_path.push(';');
     }
     current_path.push_str(&dir_str);
-<<<<<<< HEAD
     
 
     //Replace the old object with the new one
-=======
->>>>>>> 389547e3
     environment.set_raw_value(
         "Path",
         &RegValue {
@@ -127,4 +116,4 @@
     let mut file = OpenOptions::new().create(true).append(true).open(&rc)?;
     writeln!(file, "export PATH=\"{}:$PATH\"", dir.display())?;
     Ok(())
-}+}
