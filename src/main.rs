mod aliaser;
mod artifact_choosing;
mod auth_store;
mod ci_string;
mod config;
mod error;
mod fs;
mod paths;
mod tool_cache;
mod tool_provider;

use std::{env, ffi::OsStr, process};

use paths::ForemanPaths;
use structopt::StructOpt;

use crate::{
    aliaser::add_self_alias,
    auth_store::AuthStore,
    config::ConfigFile,
    error::{ForemanError, ForemanResult},
    tool_cache::ToolCache,
    tool_provider::ToolProvider,
};

#[derive(Debug)]
struct ToolInvocation {
    name: String,
    args: Vec<String>,
}

impl ToolInvocation {
    fn from_env() -> ForemanResult<Option<Self>> {
        let app_path = env::current_exe().map_err(|err| {
            ForemanError::io_error_with_context(err, "unable to obtain foreman executable location")
        })?;
        let name = if let Some(name) = app_path
            .file_stem()
            .and_then(OsStr::to_str)
            .map(ToOwned::to_owned)
        {
            name
        } else {
            return Ok(None);
        };

        // That's us!
        if name == "foreman" {
            return Ok(None);
        }

        let args = env::args().skip(1).collect();

        Ok(Some(Self { name, args }))
    }

    fn run(self, paths: &ForemanPaths) -> ForemanResult<()> {
        let config = ConfigFile::aggregate(paths)?;

        if let Some(tool_spec) = config.tools.get(&self.name) {
            log::debug!("Found tool spec {}", tool_spec);

            let mut tool_cache = ToolCache::load(paths)?;
            let providers = ToolProvider::new(paths);
            let version = tool_cache.download_if_necessary(tool_spec, &providers)?;

            let exit_code = tool_cache.run(tool_spec, &version, self.args)?;

            if exit_code != 0 {
                process::exit(exit_code);
            }

            Ok(())
        } else {
            let current_dir = env::current_dir().map_err(|err| {
                ForemanError::io_error_with_context(
                    err,
                    "unable to obtain the current working directory",
                )
            })?;
            Err(ForemanError::ToolNotInstalled {
                name: self.name,
                current_path: current_dir,
                config_file: config,
            })
        }
    }
}

fn main() {
    let paths = ForemanPaths::from_env().unwrap_or_default();

    if let Err(error) = paths.create_all() {
        exit_with_error(error);
    }

    let result = ToolInvocation::from_env().and_then(|maybe_invocation| {
        if let Some(invocation) = maybe_invocation {
            let env = env_logger::Env::new().default_filter_or("foreman=info");
            env_logger::Builder::from_env(env)
                .format_module_path(false)
                .format_timestamp(None)
                .format_indent(Some(8))
                .init();

            invocation.run(&paths)
        } else {
            actual_main(paths)
        }
    });

    if let Err(error) = result {
        exit_with_error(error);
    }
}

fn exit_with_error(error: ForemanError) -> ! {
    eprintln!("{}", error);
    process::exit(1);
}

#[derive(Debug, StructOpt)]
struct Options {
    /// Logging verbosity. Supply multiple for more verbosity, up to -vvv
    #[structopt(short, parse(from_occurrences), global = true)]
    pub verbose: u8,

    #[structopt(subcommand)]
    subcommand: Subcommand,
}

#[derive(Debug, StructOpt)]
enum Subcommand {
    /// Install tools defined by foreman.toml.
    Install,

    /// List installed tools.
    List,

    /// Set the GitHub Personal Access Token that Foreman should use with the
    /// GitHub API.
    ///
    /// This token can also be configured by editing ~/.foreman/auth.toml.
    #[structopt(name = "github-auth")]
    GitHubAuth(GitHubAuthCommand),

    /// Set the GitLab Personal Access Token that Foreman should use with the
    /// GitLab API.
    ///
    /// This token can also be configured by editing ~/.foreman/auth.toml.
    #[structopt(name = "gitlab-auth")]
    GitLabAuth(GitLabAuthCommand),
}

#[derive(Debug, StructOpt)]
struct GitHubAuthCommand {
    /// GitHub personal access token that Foreman should use.
    ///
    /// If not specified, Foreman will prompt for it.
    token: Option<String>,
}

#[derive(Debug, StructOpt)]
struct GitLabAuthCommand {
    /// GitLab personal access token that Foreman should use.
    ///
    /// If not specified, Foreman will prompt for it.
    token: Option<String>,
}

fn actual_main(paths: ForemanPaths) -> ForemanResult<()> {
    let options = Options::from_args();

    {
        let log_filter = match options.verbose {
            0 => "warn,foreman=info",
            1 => "info,foreman=debug",
            2 => "info,foreman=trace",
            _ => "trace",
        };

        let env = env_logger::Env::default().default_filter_or(log_filter);

        env_logger::Builder::from_env(env)
            .format_module_path(false)
            .format_target(false)
            .format_timestamp(None)
            .format_indent(Some(8))
            .init();
    }

    match options.subcommand {
        Subcommand::Install => {
            let config = ConfigFile::aggregate(&paths)?;

            log::trace!("Installing from gathered config: {:#?}", config);

            let mut cache = ToolCache::load(&paths)?;

<<<<<<< HEAD
            for (tool_alias, tool_spec) in config.tools.iter() {
                let providers = ToolProvider::new(&paths);
                cache.download_if_necessary(tool_spec, &providers)?;
                add_self_alias(tool_alias, &paths.bin_dir())?;
=======
            let providers = ToolProvider::new(&paths);

            let tools_not_downloaded: Vec<String> = config
                .tools
                .iter()
                .filter_map(|(tool_alias, tool_spec)| {
                    cache
                        .download_if_necessary(tool_spec, &providers)
                        .and_then(|_| add_self_alias(tool_alias, &paths.bin_dir()))
                        .err()
                        .map(|err| {
                            log::error!(
                                "The following error occurred while trying to download tool \"{}\":\n{}",
                                tool_alias,
                                err
                            );
                            tool_alias.to_string()
                        })
                })
                .collect();

            if !tools_not_downloaded.is_empty() {
                return Err(ForemanError::ToolsNotDownloaded {
                    tools: tools_not_downloaded,
                });
>>>>>>> b8db178b
            }

            if config.tools.is_empty() {
                log::info!(
                    concat!(
                        "foreman did not find any tools to install.\n\n",
                        "You can define system-wide tools in:\n  {}\n",
                        "or create a 'foreman.toml' file in your project directory.",
                    ),
                    paths.user_config().display()
                );
            }
        }
        Subcommand::List => {
            println!("Installed tools:");

            let cache = ToolCache::load(&paths)?;

            for (tool_source, tool) in &cache.tools {
                println!("  {}", tool_source);

                for version in &tool.versions {
                    println!("    - {}", version);
                }
            }
        }
        Subcommand::GitHubAuth(subcommand) => {
            let token = prompt_auth_token(
                    subcommand.token,
                    "GitHub",
                    "https://help.github.com/en/github/authenticating-to-github/creating-a-personal-access-token-for-the-command-line",
                )?;

            AuthStore::set_github_token(&paths.auth_store(), &token)?;

            println!("GitHub auth saved successfully.");
        }
        Subcommand::GitLabAuth(subcommand) => {
            let token = prompt_auth_token(
                subcommand.token,
                "GitLab",
                "https://docs.gitlab.com/ee/user/profile/personal_access_tokens.html",
            )?;

            AuthStore::set_gitlab_token(&paths.auth_store(), &token)?;

            println!("GitLab auth saved successfully.");
        }
    }

    Ok(())
}

fn prompt_auth_token(
    token: Option<String>,
    provider: &str,
    help: &str,
) -> Result<String, ForemanError> {
    match token {
        Some(token) => Ok(token),
        None => {
            println!("{} auth saved successfully.", provider);
            println!(
                "Foreman authenticates to {} using Personal Access Tokens.",
                provider
            );
            println!("{}", help);
            println!();

            loop {
                let token =
                    rpassword::prompt_password(format!("{} Token: ", provider)).map_err(|err| {
                        ForemanError::io_error_with_context(
                            err,
                            "an error happened trying to read password",
                        )
                    })?;

                if token.is_empty() {
                    println!("Token must be non-empty.");
                } else {
                    break Ok(token);
                }
            }
        }
    }
}<|MERGE_RESOLUTION|>--- conflicted
+++ resolved
@@ -197,12 +197,6 @@
 
             let mut cache = ToolCache::load(&paths)?;
 
-<<<<<<< HEAD
-            for (tool_alias, tool_spec) in config.tools.iter() {
-                let providers = ToolProvider::new(&paths);
-                cache.download_if_necessary(tool_spec, &providers)?;
-                add_self_alias(tool_alias, &paths.bin_dir())?;
-=======
             let providers = ToolProvider::new(&paths);
 
             let tools_not_downloaded: Vec<String> = config
@@ -228,7 +222,6 @@
                 return Err(ForemanError::ToolsNotDownloaded {
                     tools: tools_not_downloaded,
                 });
->>>>>>> b8db178b
             }
 
             if config.tools.is_empty() {
